--- conflicted
+++ resolved
@@ -86,12 +86,7 @@
   box-sizing: border-box;
   color: var(--app-foreground);
   transition: color 0.3s ease;
-<<<<<<< HEAD
-  overflow-x: hidden;
-  overflow-y: visible;
-=======
   overflow: hidden;
->>>>>>> 110e99d6
   isolation: isolate;
 }
 
