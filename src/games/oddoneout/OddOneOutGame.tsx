--- conflicted
+++ resolved
@@ -38,16 +38,6 @@
 
 const GAME_DURATION_SECONDS = 60
 const SHAPE_TYPES: Shape[] = ['CIRCLE', 'SQUARE', 'TRIANGLE', 'DONUT', 'CROSS']
-<<<<<<< HEAD
-const CONTRASTING_SHAPES: Record<Shape, readonly Shape[]> = {
-  CIRCLE: ['SQUARE', 'CROSS'],
-  SQUARE: ['CIRCLE', 'DONUT'],
-  TRIANGLE: ['DONUT', 'CROSS'],
-  DONUT: ['TRIANGLE', 'SQUARE'],
-  CROSS: ['CIRCLE', 'TRIANGLE'],
-}
-=======
->>>>>>> f8697065
 const SEA_TONES = ['#bae6fd', '#7dd3fc', '#5eead4', '#99f6e4', '#67e8f9', '#c4b5fd']
 const COLOR_VARIANCE = [0.32, 0.24, 0.16, 0.11, 0.08]
 const SCALE_VARIANCE = [0, 0, 0.04, 0.08, 0.1]
@@ -108,49 +98,6 @@
 }
 
 function pickUniqueColor(baseColor: RGB): RGB {
-<<<<<<< HEAD
-  const complement: RGB = {
-    r: 255 - baseColor.r,
-    g: 255 - baseColor.g,
-    b: 255 - baseColor.b,
-  }
-
-  const vividSet: RGB[] = [
-    complement,
-    { r: 15, g: 120, b: 230 },
-    { r: 250, g: 120, b: 60 },
-    { r: 240, g: 80, b: 120 },
-    { r: 20, g: 180, b: 160 },
-    { r: 255, g: 255, b: 255 },
-    { r: 35, g: 35, b: 35 },
-  ]
-
-  const evaluated = vividSet
-    .map((candidate) => ({
-      candidate,
-      contrastRatio: contrast(candidate, baseColor),
-      luminanceValue: luminance(candidate),
-    }))
-    .sort((a, b) => b.contrastRatio - a.contrastRatio)
-
-  const comfortableContrast = evaluated.find(
-    (entry) =>
-      entry.contrastRatio >= 4.8 && entry.luminanceValue >= 0.18 && entry.luminanceValue <= 0.82,
-  )
-  if (comfortableContrast) {
-    return comfortableContrast.candidate
-  }
-
-  const acceptableContrast = evaluated.find(
-    (entry) => entry.contrastRatio >= 4.5 && entry.luminanceValue >= 0.14 && entry.luminanceValue <= 0.88,
-  )
-  if (acceptableContrast) {
-    return acceptableContrast.candidate
-  }
-
-  const strongOption = evaluated.find((entry) => entry.contrastRatio >= 4.5)
-  return (strongOption ?? evaluated[0] ?? { candidate: { r: 30, g: 30, b: 30 } }).candidate
-=======
   const candidates: RGB[] = [
     { r: 20, g: 180, b: 160 },
     { r: 15, g: 120, b: 230 },
@@ -167,24 +114,11 @@
   }
 
   return { r: 30, g: 30, b: 30 }
->>>>>>> f8697065
 }
 
 function randomShape(exclude?: Shape): Shape {
   const pool = exclude ? SHAPE_TYPES.filter((shape) => shape !== exclude) : SHAPE_TYPES
   return randomItem(pool)
-<<<<<<< HEAD
-}
-
-function pickContrastingShape(base: Shape): Shape {
-  const preferred = CONTRASTING_SHAPES[base]
-  if (preferred?.length) {
-    return randomItem(preferred)
-  }
-
-  return randomShape(base)
-=======
->>>>>>> f8697065
 }
 
 function generateBoard(round: number): BoardState {
@@ -195,11 +129,7 @@
   const targetIndex = Math.floor(Math.random() * totalCells)
 
   const baseShape = randomShape()
-<<<<<<< HEAD
-  const uniqueShape = pickContrastingShape(baseShape)
-=======
   const uniqueShape = randomShape(baseShape)
->>>>>>> f8697065
 
   const baseHex = randomItem(SEA_TONES)
   const baseColor = hexToRgb(baseHex)
@@ -229,21 +159,12 @@
       type: isTarget ? uniqueShape : baseShape,
       color: tileColor,
       accentColor: tileAccent,
-<<<<<<< HEAD
-      scale: isTarget ? 1 + scaleDelta * 0.6 : 1,
-      rotation: isTarget ? rotation + uniqueRotationOffset : rotation,
-      strokeWidth: stage >= 4 && isTarget ? 9 : 11,
-      outlineColor: isTarget ? '#000' : 'transparent',
-      outlineWidth: isTarget ? 4 : 0,
-      dropShadow: isTarget ? 'drop-shadow(0 0 10px rgba(0,0,0,0.35))' : 'none',
-=======
       scale: isTarget ? 1 - scaleDelta : 1,
       rotation: isTarget ? rotation + uniqueRotationOffset : rotation,
       strokeWidth: stage >= 4 && isTarget ? 9 : 11,
       outlineColor: isTarget ? '#000' : 'transparent',
       outlineWidth: isTarget ? 3 : 0,
       dropShadow: isTarget ? 'drop-shadow(0 0 8px rgba(0,0,0,0.25))' : 'none',
->>>>>>> f8697065
     })
   }
 
