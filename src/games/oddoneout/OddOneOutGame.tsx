--- conflicted
+++ resolved
@@ -528,28 +528,6 @@
           gridTemplateColumns: `repeat(${board.gridSize}, minmax(0, 1fr))`,
         }}
       >
-<<<<<<< HEAD
-        {board.cells.map((cell) => (
-          <motion.button
-            key={cell.id}
-            type="button"
-            className="odd-one-out-game__cell"
-            aria-label={cell.isTarget ? 'unik figur' : undefined}
-            whileHover={
-              phase === 'running'
-                ? { transform: 'translateY(-4px)', boxShadow: '0 18px 32px rgba(14, 165, 233, 0.25)' }
-                : undefined
-            }
-            whileTap={phase === 'running' ? { transform: 'scale(0.96)' } : undefined}
-            onClick={() => handleCellClick(cell)}
-            disabled={phase !== 'running'}
-          >
-            <span className="sr-only">{cell.isTarget ? 'Unik figur' : 'Standardfigur'}</span>
-            <div className="odd-one-out-game__shape">{renderShape(cell)}</div>
-          </motion.button>
-        ))}
-      </motion.div>
-=======
         <header className="flex flex-wrap items-center justify-between gap-4">
           <div className="flex items-center gap-4">
             <BrandLogo as="div" size={64} wordmarkText="Odd One Out" wordmarkSize="1.75rem" />
@@ -601,7 +579,6 @@
             </button>
           ) : null}
         </div>
->>>>>>> 45c47ea7
 
       {phase === 'idle' ? (
         <motion.p
