--- conflicted
+++ resolved
@@ -77,8 +77,6 @@
   flex-wrap: wrap;
 }
 
-<<<<<<< HEAD
-=======
 .odd-one-out-game__primary-button {
   align-items: center;
   background: linear-gradient(135deg, #1d4ed8, #3b82f6);
@@ -116,7 +114,6 @@
   color: #475569;
 }
 
->>>>>>> 45c47ea7
 .odd-one-out-game__board {
   display: grid;
   gap: clamp(0.5rem, 1.5vw, 0.85rem);
