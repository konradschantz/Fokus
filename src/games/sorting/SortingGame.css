--- conflicted
+++ resolved
@@ -134,13 +134,10 @@
   max-width: min(100%, 460px);
   justify-self: center;
   width: 100%;
-<<<<<<< HEAD
-=======
 }
 
 .sorting-game__queue--hidden {
   pointer-events: none;
->>>>>>> 39dbc357
 }
 
 .sorting-game__queue::after {
