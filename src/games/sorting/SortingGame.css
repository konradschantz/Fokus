.sorting-game {
  position: relative;
  width: min(960px, 100%);
  padding-bottom: 2.5rem;
}

.sorting-game__layout {
  align-items: stretch;
}

.sorting-game__content {
  display: flex;
  flex-direction: column;
  gap: clamp(1rem, 3vw, 1.75rem);
}

.sorting-game__header {
  margin-bottom: clamp(1.5rem, 4vw, 2rem);
}

.sorting-game__header p {
  color: #475569;
  font-size: clamp(1rem, 2.3vw, 1.15rem);
}

.sorting-game__status {
  display: grid;
  grid-template-columns: repeat(auto-fit, minmax(120px, 1fr));
  gap: 0.75rem;
  margin-bottom: clamp(1.25rem, 3vw, 1.75rem);
}

.sorting-game__actions--top {
  margin-bottom: clamp(1.25rem, 4vw, 1.75rem);
}

.sorting-game__actions--top:empty {
  display: none;
}

.sorting-game__metric {
  background: linear-gradient(135deg, rgba(59, 130, 246, 0.12), rgba(99, 102, 241, 0.2));
  border: 1px solid rgba(99, 102, 241, 0.18);
  border-radius: 1rem;
  padding: 0.9rem 1rem;
  display: flex;
  flex-direction: column;
  gap: 0.3rem;
}

.sorting-game__metric-label {
  font-size: 0.85rem;
  letter-spacing: 0.08em;
  text-transform: uppercase;
  color: #475569;
}

.sorting-game__metric-value {
  font-size: clamp(1.35rem, 3vw, 1.8rem);
  font-weight: 700;
  color: #1e293b;
}

.sorting-game__play-area {
  display: grid;
  grid-template-columns: minmax(200px, 240px) minmax(280px, 1fr) minmax(200px, 240px);
  align-items: start;
  justify-content: center;
  gap: clamp(1rem, 4vw, 3rem);
  margin-bottom: clamp(1.5rem, 4vw, 2.5rem);
}

.sorting-game__rule-column {
  display: flex;
  flex-direction: column;
  gap: 0.75rem;
  align-self: start;
  background: none;
  border: none;
  padding: 0;
  max-width: 240px;
  width: 100%;
}

.sorting-game__rule-column--left,
.sorting-game__rule-column--right {
  border: none;
}

.sorting-game__rule-title {
  font-weight: 700;
  letter-spacing: 0.05em;
  text-transform: uppercase;
  font-size: clamp(1.05rem, 2.8vw, 1.35rem);
  color: #1f2937;
}

.sorting-game__rule-items {
  display: flex;
  flex-direction: column;
  gap: clamp(0.6rem, 2vw, 0.85rem);
}

.sorting-game__rule-item {
  align-items: center;
  display: flex;
  gap: clamp(0.65rem, 2.2vw, 0.9rem);
  font-size: clamp(1.05rem, 2.6vw, 1.2rem);
  color: #334155;
}

.sorting-game__rule-shape {
  width: clamp(2.6rem, 6vw, 3rem);
  height: clamp(2.6rem, 6vw, 3rem);
  background: var(--shape-color, #4f46e5);
  border-radius: 0.9rem;
  position: relative;
  display: inline-block;
  flex-shrink: 0;
  box-shadow: 0 6px 12px rgba(15, 23, 42, 0.15);
  transition: transform 0.2s ease, box-shadow 0.2s ease;
}

.sorting-game__rule-shape--circle {
  border-radius: 50%;
}

.sorting-game__rule-shape--triangle {
  border-radius: 0;
  clip-path: polygon(50% 0%, 0% 100%, 100% 100%);
}

.sorting-game__queue {
  background: linear-gradient(135deg, rgba(79, 70, 229, 0.08), rgba(129, 140, 248, 0.12));
  border: 1px solid rgba(99, 102, 241, 0.18);
  border-radius: 1.75rem;
  padding: clamp(1.5rem, 4vw, 2.25rem);
  display: flex;
  justify-content: center;
  margin-bottom: clamp(1.5rem, 4vw, 2rem);
  position: relative;
  overflow: visible;
  flex: 1 1 360px;
  max-width: min(100%, 460px);
  justify-self: center;
  width: 100%;
<<<<<<< HEAD
=======
}

.sorting-game__queue--hidden {
  pointer-events: none;
>>>>>>> 24cd392a
}

.sorting-game__queue::after {
  content: '';
  position: absolute;
  inset: 0;
  background: radial-gradient(circle at top, rgba(255, 255, 255, 0.22), transparent 65%);
  pointer-events: none;
}

.sorting-game__queue-track {
  position: relative;
  width: min(380px, 100%);
  height: clamp(120px, 28vw, 210px);
  display: flex;
  align-items: center;
  justify-content: center;
}

.sorting-game__queue-track .sorting-game__shape {
  position: absolute;
  left: 50%;
  bottom: 0;
  transform-origin: center bottom;
}

.sorting-game__queue-placeholder {
  align-items: center;
  appearance: none;
  background: rgba(248, 250, 255, 0.85);
  border: 2px dashed rgba(99, 102, 241, 0.35);
  border-radius: 1.5rem;
  box-shadow: 0 14px 30px rgba(79, 70, 229, 0.18);
  box-sizing: border-box;
  color: #475569;
  cursor: pointer;
  display: flex;
  font: inherit;
  font-size: clamp(0.95rem, 2.3vw, 1.05rem);
  font-weight: 600;
  justify-content: center;
  line-height: 1.5;
  padding: clamp(1.1rem, 3vw, 1.4rem) clamp(1.4rem, 4vw, 2.1rem);
  text-align: center;
  transition: transform 0.2s ease, box-shadow 0.2s ease, border-color 0.2s ease, background 0.2s ease;
  width: 100%;
  height: 100%;
}

.sorting-game__queue-placeholder:hover,
.sorting-game__queue-placeholder:focus-visible {
  background: rgba(255, 255, 255, 0.95);
  border-color: rgba(99, 102, 241, 0.6);
  box-shadow: 0 18px 36px rgba(79, 70, 229, 0.22);
  transform: translateY(-2px);
  outline: none;
}

.sorting-game__queue-placeholder:focus-visible {
  box-shadow: 0 0 0 4px rgba(129, 140, 248, 0.35), 0 20px 40px rgba(79, 70, 229, 0.22);
}

.sorting-game__queue-placeholder:disabled {
  cursor: default;
  opacity: 0.75;
  transform: none;
}

.sorting-game__queue-placeholder:disabled:hover {
  background: rgba(248, 250, 255, 0.85);
  border-color: rgba(99, 102, 241, 0.35);
  box-shadow: 0 14px 30px rgba(79, 70, 229, 0.18);
}

.sorting-game__shape {
  width: clamp(84px, 18vw, 140px);
  height: clamp(84px, 18vw, 140px);
  background: var(--shape-color, #4f46e5);
  border-radius: 1.5rem;
  transition: transform 0.3s ease, box-shadow 0.3s ease, filter 0.3s ease, opacity 0.3s ease;
  box-shadow: 0 18px 35px rgba(79, 70, 229, 0.25);
  position: relative;
}

.sorting-game__shape--circle {
  border-radius: 50%;
}

.sorting-game__shape--triangle {
  border-radius: 0;
  clip-path: polygon(50% 0%, 0% 100%, 100% 100%);
}

.sorting-game__shape--active {
  filter: saturate(1.1);
  box-shadow: 0 20px 40px rgba(79, 70, 229, 0.32);
}

.sorting-game__shape--queued {
  box-shadow: 0 14px 28px rgba(79, 70, 229, 0.18);
  filter: saturate(0.85);
}

.sorting-game__shape--correct {
  box-shadow: 0 0 0 12px rgba(34, 197, 94, 0.35), 0 26px 48px rgba(34, 197, 94, 0.45);
  filter: saturate(1.15) brightness(1.05);
}

.sorting-game__shape--incorrect {
  box-shadow: 0 0 0 12px rgba(248, 113, 113, 0.35), 0 26px 48px rgba(248, 113, 113, 0.45);
  filter: saturate(0.85) brightness(0.9);
}

.sorting-game__controls {
  display: flex;
  gap: 1rem;
  justify-content: center;
  margin-bottom: 1.25rem;
  flex-wrap: wrap;
}

.sorting-game__control-button {
  align-items: center;
  background: linear-gradient(135deg, #4338ca, #6366f1);
  border: none;
  border-radius: 999px;
  color: #fff;
  cursor: pointer;
  display: inline-flex;
  font-size: 1.05rem;
  font-weight: 600;
  gap: 0.5rem;
  padding: 0.85rem 1.9rem;
  box-shadow: 0 18px 35px rgba(79, 70, 229, 0.22);
  transition: transform 0.2s ease, box-shadow 0.2s ease, filter 0.2s ease;
}

.sorting-game__control-button:disabled {
  cursor: not-allowed;
  opacity: 0.5;
  box-shadow: none;
  transform: none;
}

.sorting-game__control-button:not(:disabled):hover,
.sorting-game__control-button:not(:disabled):focus-visible {
  transform: translateY(-2px);
  box-shadow: 0 22px 45px rgba(79, 70, 229, 0.32);
  outline: none;
}

.sorting-game__actions {
  display: flex;
  flex-direction: column;
  gap: 0.75rem;
  align-items: center;
}

.sorting-game__primary-button {
  background: linear-gradient(135deg, #1d4ed8, #3b82f6);
  border: none;
  border-radius: 999px;
  color: #fff;
  cursor: pointer;
  font-size: 1rem;
  font-weight: 700;
  padding: 0.85rem 2.2rem;
  box-shadow: 0 18px 36px rgba(37, 99, 235, 0.25);
  transition: transform 0.2s ease, box-shadow 0.2s ease;
}

.sorting-game__primary-button:hover,
.sorting-game__primary-button:focus-visible {
  transform: translateY(-2px);
  box-shadow: 0 22px 46px rgba(37, 99, 235, 0.35);
  outline: none;
}

.sorting-game__overlay {
  position: absolute;
  inset: 0;
  background: rgba(15, 23, 42, 0.58);
  display: grid;
  place-items: center;
  text-align: center;
  padding: 2rem;
  border-radius: 1.5rem;
  color: #f8fafc;
  backdrop-filter: blur(4px);
  z-index: 10;
  pointer-events: auto;
}

.sorting-game__overlay-content {
  max-width: 420px;
  display: grid;
  gap: 0.75rem;
}

.sorting-game__overlay-content--finished {
  max-width: 480px;
  gap: 1rem;
}

.sorting-game__overlay-description {
  margin: 0;
  line-height: 1.6;
  font-size: 1rem;
  color: #e2e8f0;
}

.sorting-game__scoreboard {
  margin: 0;
  padding: 0;
  display: grid;
  gap: 0.65rem;
}

.sorting-game__scoreboard-row {
  display: flex;
  justify-content: space-between;
  align-items: baseline;
  background: rgba(15, 23, 42, 0.55);
  border: 1px solid rgba(148, 163, 184, 0.2);
  border-radius: 0.9rem;
  padding: 0.85rem 1.1rem;
  gap: 1rem;
}

.sorting-game__scoreboard-row dt {
  margin: 0;
  font-size: 0.9rem;
  letter-spacing: 0.08em;
  text-transform: uppercase;
  color: #cbd5f5;
}

.sorting-game__scoreboard-row dd {
  margin: 0;
  font-size: 1.4rem;
  font-weight: 700;
  color: #f8fafc;
}

.sorting-game__overlay-actions {
  display: flex;
  flex-wrap: wrap;
  gap: 0.75rem;
  justify-content: center;
  margin-top: 0.5rem;
}

.sorting-game__secondary-button {
  background: rgba(248, 250, 255, 0.08);
  border: 1px solid rgba(148, 163, 184, 0.6);
  border-radius: 999px;
  color: #f8fafc;
  cursor: pointer;
  font-size: 1rem;
  font-weight: 600;
  padding: 0.85rem 2rem;
  transition: transform 0.2s ease, box-shadow 0.2s ease, background 0.2s ease, border-color 0.2s ease;
}

.sorting-game__secondary-button:hover,
.sorting-game__secondary-button:focus-visible {
  transform: translateY(-2px);
  box-shadow: 0 18px 36px rgba(15, 23, 42, 0.32);
  background: rgba(148, 163, 184, 0.22);
  border-color: rgba(148, 163, 184, 0.85);
}

.sorting-game__secondary-button:focus-visible {
  outline: 3px solid rgba(148, 163, 184, 0.7);
  outline-offset: 3px;
}

.sorting-game__overlay-content h2 {
  font-size: clamp(1.6rem, 4vw, 2rem);
  margin: 0;
}

.sorting-game__overlay-content p {
  margin: 0;
  line-height: 1.6;
  font-size: 1rem;
}

/* Animations removed because queue positioning relies on inline transforms */

@media (max-width: 900px) {
  .sorting-game__play-area {
    grid-template-columns: minmax(0, 1fr);
    justify-items: center;
    gap: 1.25rem;
  }

  .sorting-game__rule-column {
    max-width: 320px;
  }
}

@media (max-width: 640px) {
  .sorting-game {
    padding-bottom: 2rem;
  }

  .sorting-game__control-button {
    width: 100%;
    justify-content: center;
  }
}

@media (prefers-color-scheme: dark) {
  .sorting-game__header p {
    color: #cbd5f5;
  }

  .sorting-game__metric {
    background: linear-gradient(135deg, rgba(79, 70, 229, 0.28), rgba(96, 165, 250, 0.24));
    border-color: rgba(129, 140, 248, 0.35);
  }

  .sorting-game__metric-label {
    color: #cbd5f5;
  }

  .sorting-game__metric-value {
    color: #e2e8f0;
  }

  .sorting-game__rule-column {
    background: none;
    border-color: transparent;
  }

  .sorting-game__rule-title {
    color: #e2e8f0;
  }

  .sorting-game__rule-item {
    color: #e0e7ff;
  }

  .sorting-game__rule-shape {
    box-shadow: 0 8px 16px rgba(15, 23, 42, 0.45);
  }

  .sorting-game__queue {
    background: linear-gradient(135deg, rgba(30, 64, 175, 0.28), rgba(67, 56, 202, 0.3));
    border-color: rgba(99, 102, 241, 0.32);
  }

  .sorting-game__queue-placeholder {
    background: rgba(15, 23, 42, 0.82);
    border-color: rgba(129, 140, 248, 0.45);
    box-shadow: 0 18px 40px rgba(15, 23, 42, 0.55);
    color: #e2e8f0;
  }

  .sorting-game__queue-placeholder:hover,
  .sorting-game__queue-placeholder:focus-visible {
    background: rgba(30, 41, 59, 0.88);
    border-color: rgba(165, 180, 252, 0.65);
    box-shadow: 0 26px 52px rgba(15, 23, 42, 0.58);
  }

  .sorting-game__queue-placeholder:disabled {
    background: rgba(15, 23, 42, 0.72);
    border-color: rgba(148, 163, 184, 0.35);
    box-shadow: 0 16px 34px rgba(15, 23, 42, 0.5);
    color: rgba(203, 213, 225, 0.85);
    opacity: 0.85;
  }

  .sorting-game__queue-placeholder:disabled:hover {
    background: rgba(15, 23, 42, 0.72);
    border-color: rgba(148, 163, 184, 0.35);
    box-shadow: 0 16px 34px rgba(15, 23, 42, 0.5);
  }

  .sorting-game__control-button {
    box-shadow: 0 18px 38px rgba(79, 70, 229, 0.38);
  }

  .sorting-game__primary-button {
    box-shadow: 0 20px 40px rgba(37, 99, 235, 0.35);
  }

  .sorting-game__overlay-description {
    color: #cbd5f5;
  }

  .sorting-game__scoreboard-row {
    background: rgba(15, 23, 42, 0.72);
    border-color: rgba(148, 163, 184, 0.32);
  }

  .sorting-game__scoreboard-row dt {
    color: #94a3b8;
  }

  .sorting-game__scoreboard-row dd {
    color: #f1f5f9;
  }

  .sorting-game__secondary-button {
    background: rgba(148, 163, 184, 0.12);
    border-color: rgba(148, 163, 184, 0.55);
    color: #f8fafc;
  }

  .sorting-game__secondary-button:hover,
  .sorting-game__secondary-button:focus-visible {
    background: rgba(148, 163, 184, 0.22);
  }
}<|MERGE_RESOLUTION|>--- conflicted
+++ resolved
@@ -144,13 +144,10 @@
   max-width: min(100%, 460px);
   justify-self: center;
   width: 100%;
-<<<<<<< HEAD
-=======
 }
 
 .sorting-game__queue--hidden {
   pointer-events: none;
->>>>>>> 24cd392a
 }
 
 .sorting-game__queue::after {
