--- conflicted
+++ resolved
@@ -63,19 +63,11 @@
 
 .sorting-game__play-area {
   display: grid;
-<<<<<<< HEAD
-  grid-template-columns: minmax(160px, 1fr) minmax(260px, 1.2fr) minmax(160px, 1fr);
-=======
   grid-template-columns: minmax(200px, 240px) minmax(280px, 1fr) minmax(200px, 240px);
->>>>>>> dc5e1952
   align-items: start;
   justify-content: center;
   gap: clamp(0.85rem, 3vw, 2.75rem);
   margin-bottom: clamp(1.5rem, 4vw, 2.5rem);
-<<<<<<< HEAD
-  width: 100%;
-=======
->>>>>>> dc5e1952
 }
 
 .sorting-game__rule-column {
@@ -88,10 +80,6 @@
   padding: 0;
   max-width: 240px;
   width: 100%;
-<<<<<<< HEAD
-  min-width: 0;
-=======
->>>>>>> dc5e1952
 }
 
 .sorting-game__rule-column--left,
@@ -156,13 +144,10 @@
   max-width: min(100%, 460px);
   justify-self: center;
   width: 100%;
-<<<<<<< HEAD
-=======
 }
 
 .sorting-game__queue--hidden {
   pointer-events: none;
->>>>>>> dc5e1952
 }
 
 .sorting-game__queue::after {
@@ -465,21 +450,6 @@
   }
 }
 
-<<<<<<< HEAD
-@media (max-width: 1200px) {
-  .sorting-game__layout {
-    grid-template-columns: minmax(0, 1fr);
-  }
-
-  .sorting-game__layout .game-scoreboard {
-    max-width: 420px;
-    width: 100%;
-    justify-self: center;
-  }
-}
-
-=======
->>>>>>> dc5e1952
 @media (max-width: 640px) {
   .sorting-game {
     padding-bottom: 2rem;
