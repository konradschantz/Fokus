--- conflicted
+++ resolved
@@ -117,10 +117,6 @@
   const hintTimeoutRef = useRef<number | null>(null)
   const swipeStateRef = useRef({
     pointerId: null as number | null,
-<<<<<<< HEAD
-    pointerType: 'mouse' as ReactPointerEvent<HTMLDivElement>['pointerType'] | 'unknown',
-=======
->>>>>>> 2bc1827b
     startX: 0,
     startY: 0,
     hasSwiped: false,
@@ -325,10 +321,6 @@
   const resetSwipeState = useCallback(() => {
     swipeStateRef.current = {
       pointerId: null,
-<<<<<<< HEAD
-      pointerType: 'unknown',
-=======
->>>>>>> 2bc1827b
       startX: 0,
       startY: 0,
       hasSwiped: false,
@@ -341,22 +333,8 @@
         return
       }
 
-<<<<<<< HEAD
-      if (!event.isPrimary) {
-        return
-      }
-
-      if (event.pointerType === 'mouse' && event.button !== 0) {
-        return
-      }
-
       swipeStateRef.current = {
         pointerId: event.pointerId,
-        pointerType: event.pointerType ?? 'unknown',
-=======
-      swipeStateRef.current = {
-        pointerId: event.pointerId,
->>>>>>> 2bc1827b
         startX: event.clientX,
         startY: event.clientY,
         hasSwiped: false,
@@ -387,14 +365,7 @@
       const absDeltaX = Math.abs(deltaX)
       const absDeltaY = Math.abs(deltaY)
 
-<<<<<<< HEAD
-      const isTouchPointer = state.pointerType === 'touch' || state.pointerType === 'pen'
-      const horizontalThreshold = isTouchPointer ? 24 : 36
-
-      if (absDeltaX < horizontalThreshold || absDeltaX <= absDeltaY) {
-=======
       if (absDeltaX < 30 || absDeltaX < absDeltaY) {
->>>>>>> 2bc1827b
         return
       }
 
@@ -402,20 +373,11 @@
       state.hasSwiped = true
       handleChoice(swipeDirection)
 
-<<<<<<< HEAD
-      resetSwipeState()
-
-=======
->>>>>>> 2bc1827b
       if (event.currentTarget.releasePointerCapture) {
         event.currentTarget.releasePointerCapture(event.pointerId)
       }
     },
-<<<<<<< HEAD
-    [handleChoice, resetSwipeState],
-=======
     [handleChoice],
->>>>>>> 2bc1827b
   )
 
   const handlePointerEnd = useCallback(
