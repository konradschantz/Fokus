--- conflicted
+++ resolved
@@ -77,11 +77,7 @@
 }
 
 export default function SortingGame() {
-<<<<<<< HEAD
-  const [phase, setPhase] = useState<Phase>('countdown')
-=======
   const [phase, setPhase] = useState<Phase>('idle')
->>>>>>> 6ae42f7a
   const [queue, setQueue] = useState<Shape[]>([])
   const [rules, setRules] = useState<SortingRules>(() => generateRules())
   const [, setScore] = useState(0)
@@ -457,38 +453,9 @@
   }, [resetQueue])
 
   useEffect(() => {
-<<<<<<< HEAD
-    if (phase !== 'countdown') {
-      return
-    }
-
-    setCountdownRemaining(3)
-
-    const interval = window.setInterval(() => {
-      setCountdownRemaining((current) => {
-        if (current === null) {
-          return current
-        }
-
-        if (current <= 1) {
-          window.clearInterval(interval)
-          setCountdownRemaining(null)
-          startGame()
-          return null
-        }
-
-        return current - 1
-      })
-    }, 1000)
-
-    return () => {
-      window.clearInterval(interval)
-    }
-=======
     if (phase === 'idle') {
       startGame()
     }
->>>>>>> 6ae42f7a
   }, [phase, startGame])
 
   useEffect(() => {
@@ -497,11 +464,7 @@
     }
 
     const restartTimeout = window.setTimeout(() => {
-<<<<<<< HEAD
-      setPhase('countdown')
-=======
       startGame()
->>>>>>> 6ae42f7a
     }, 900)
 
     return () => {
@@ -589,13 +552,7 @@
                 })
               ) : (
                 <div className="sorting-game__queue-placeholder" aria-live="polite">
-<<<<<<< HEAD
-                  {countdownRemaining !== null
-                    ? `Starter om ${countdownRemaining} sekunder...`
-                    : 'Gør dig klar... spillet starter automatisk.'}
-=======
                   Gør dig klar... spillet starter automatisk.
->>>>>>> 6ae42f7a
                 </div>
               )}
             </div>
