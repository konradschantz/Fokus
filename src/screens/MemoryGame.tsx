import { useCallback, useEffect, useMemo, useRef, useState, type ChangeEvent } from 'react'
import { useNavigate } from 'react-router-dom'
import {
  loadHighscores,
  saveHighscores,
  type MemoryDifficulty,
  type MemoryHighscores,
} from '../utils/memoryHighscores'
import BrandLogo from '../components/BrandLogo'

interface MemoryCard {
  id: number
  symbol: string
  revealed: boolean
  matched: boolean
}

interface DifficultyConfig {
  label: string
  columns: number
  pairs: number
}

const difficulties: Record<MemoryDifficulty, DifficultyConfig> = {
  easy: { label: 'Let (4 × 4)', columns: 4, pairs: 8 },
  medium: { label: 'Mellem (5 × 4)', columns: 5, pairs: 10 },
  hard: { label: 'Svær (6 × 4)', columns: 6, pairs: 12 },
}

const symbols = [
  '🍎',
  '🍌',
  '🍇',
  '🍉',
  '🍓',
  '🥑',
  '🥕',
  '🍄',
  '🍔',
  '🍕',
  '🍣',
  '🍩',
  '⚽',
  '🚗',
  '✈️',
  '🎧',
  '📚',
  '🧩',
]

const HIDE_DELAY_MS = 700

interface ToneOptions {
  type: OscillatorType
  startFrequency: number
  endFrequency?: number
  duration: number
  volume?: number
  startDelay?: number
}

function shuffle<T>(list: T[]): T[] {
  const array = [...list]
  for (let index = array.length - 1; index > 0; index -= 1) {
    const randomIndex = Math.floor(Math.random() * (index + 1))
    ;[array[index], array[randomIndex]] = [array[randomIndex], array[index]]
  }
  return array
}

function createDeck(difficulty: MemoryDifficulty): MemoryCard[] {
  const { pairs } = difficulties[difficulty]
  const availableSymbols = shuffle(symbols)
  const selectedSymbols = availableSymbols.slice(0, pairs)
  const deckSymbols = shuffle([...selectedSymbols, ...selectedSymbols])
  return deckSymbols.map((symbol, index) => ({
    id: index,
    symbol,
    revealed: false,
    matched: false,
  }))
}

function formatSeconds(ms: number): number {
  return Math.max(0, Math.floor(ms / 1000))
}

export default function MemoryGame() {
  const navigate = useNavigate()
  const [difficulty, setDifficulty] = useState<MemoryDifficulty>('easy')
  const [cards, setCards] = useState<MemoryCard[]>(() => createDeck('easy'))
  const [selectedCards, setSelectedCards] = useState<number[]>([])
  const [moves, setMoves] = useState(0)
  const [elapsedMs, setElapsedMs] = useState(0)
  const [isLocked, setIsLocked] = useState(false)
  const [isComplete, setIsComplete] = useState(false)
  const [highscores, setHighscores] = useState<MemoryHighscores>(() => loadHighscores())
  const [lastMismatch, setLastMismatch] = useState<{ first: number; second: number } | null>(
    null,
  )

  const startTimestampRef = useRef<number | null>(null)
  const timerRef = useRef<number | null>(null)
  const hideTimeoutRef = useRef<number | null>(null)
  const [isTimerRunning, setIsTimerRunning] = useState(false)
  const audioContextRef = useRef<AudioContext | null>(null)
  const hasPlayedStartSoundRef = useRef(false)

  const getAudioContext = useCallback(() => {
    if (typeof window === 'undefined') {
      return null
    }

    const AudioContextCtor =
      window.AudioContext ||
      (window as typeof window & { webkitAudioContext?: typeof AudioContext }).webkitAudioContext

    if (!AudioContextCtor) {
      return null
    }

    if (!audioContextRef.current) {
      audioContextRef.current = new AudioContextCtor()
    }

    return audioContextRef.current
  }, [])

  const playTone = useCallback(
    ({ type, startFrequency, endFrequency, duration, volume = 0.2, startDelay = 0 }: ToneOptions) => {
      const context = getAudioContext()
      if (!context) {
        return
      }

      if (context.state === 'suspended') {
        void context.resume().catch(() => {})
      }

      const safeStartFrequency = Math.max(20, startFrequency)
      const safeEndFrequency = Math.max(20, endFrequency ?? startFrequency)
      const now = context.currentTime + Math.max(0, startDelay)

      const oscillator = context.createOscillator()
      const gain = context.createGain()

      oscillator.type = type
      oscillator.frequency.setValueAtTime(safeStartFrequency, now)
      if (safeEndFrequency !== safeStartFrequency) {
        oscillator.frequency.exponentialRampToValueAtTime(safeEndFrequency, now + duration)
      }

      const initialGain = 0.0001
      const peakGain = Math.max(initialGain, Math.min(1, volume))

      gain.gain.setValueAtTime(initialGain, now)
      gain.gain.exponentialRampToValueAtTime(peakGain, now + 0.02)
      gain.gain.exponentialRampToValueAtTime(initialGain, now + duration)

      oscillator.connect(gain)
      gain.connect(context.destination)

      oscillator.start(now)
      oscillator.stop(now + duration + 0.05)
    },
    [getAudioContext],
  )

  const playCardClickSound = useCallback(() => {
<<<<<<< HEAD
    const context = getAudioContext()
    if (!context) {
      return
    }

    if (context.state === 'suspended') {
      void context.resume().catch(() => {})
    }

    const duration = 0.12
    const now = context.currentTime
    const sampleRate = context.sampleRate
    const frameCount = Math.max(1, Math.ceil(sampleRate * duration))
    const buffer = context.createBuffer(1, frameCount, sampleRate)
    const data = buffer.getChannelData(0)

    for (let index = 0; index < frameCount; index += 1) {
      const fade = 1 - index / frameCount
      const envelope = fade * fade * fade
      data[index] = (Math.random() * 2 - 1) * envelope
    }

    const source = context.createBufferSource()
    source.buffer = buffer

    const gain = context.createGain()
    gain.gain.setValueAtTime(0.0001, now)
    gain.gain.linearRampToValueAtTime(0.35, now + 0.01)
    gain.gain.exponentialRampToValueAtTime(0.0001, now + duration)

    source.connect(gain)
    gain.connect(context.destination)

    source.start(now)
    source.stop(now + duration + 0.05)
  }, [getAudioContext])
=======
    playTone({
      type: 'sine',
      startFrequency: 520,
      endFrequency: 660,
      duration: 0.18,
      volume: 0.25,
    })
  }, [playTone])
>>>>>>> 2bc1827b

  const playGameStartSound = useCallback(() => {
    playTone({
      type: 'triangle',
      startFrequency: 440,
      endFrequency: 660,
      duration: 0.22,
      volume: 0.3,
    })
    playTone({
      type: 'triangle',
      startFrequency: 660,
      endFrequency: 880,
      duration: 0.24,
      volume: 0.24,
      startDelay: 0.2,
    })
  }, [playTone])

  const playGameCompleteSound = useCallback(() => {
    playTone({
      type: 'sine',
      startFrequency: 660,
      endFrequency: 990,
      duration: 0.28,
      volume: 0.28,
    })
    playTone({
      type: 'sine',
      startFrequency: 990,
      endFrequency: 1320,
      duration: 0.32,
      volume: 0.26,
      startDelay: 0.26,
    })
    playTone({
      type: 'triangle',
      startFrequency: 1320,
      endFrequency: 880,
      duration: 0.36,
      volume: 0.22,
      startDelay: 0.52,
    })
  }, [playTone])

  useEffect(() => {
    if (!isTimerRunning) {
      if (timerRef.current !== null) {
        window.clearInterval(timerRef.current)
        timerRef.current = null
      }
      return
    }

    if (timerRef.current !== null) {
      return
    }

    timerRef.current = window.setInterval(() => {
      if (startTimestampRef.current !== null) {
        setElapsedMs(performance.now() - startTimestampRef.current)
      }
    }, 250)

    return () => {
      if (timerRef.current !== null) {
        window.clearInterval(timerRef.current)
        timerRef.current = null
      }
    }
  }, [isTimerRunning])

  useEffect(() => {
    return () => {
      if (timerRef.current !== null) {
        window.clearInterval(timerRef.current)
      }
      if (hideTimeoutRef.current !== null) {
        window.clearTimeout(hideTimeoutRef.current)
      }
      if (audioContextRef.current) {
        audioContextRef.current.close().catch(() => {})
        audioContextRef.current = null
      }
    }
  }, [])

  const currentHighscore = highscores[difficulty]

  const gridTemplateColumns = useMemo(() => {
    const { columns } = difficulties[difficulty]
    return `repeat(${columns}, minmax(64px, 1fr))`
  }, [difficulty])

  const handleNewGame = (nextDifficulty?: MemoryDifficulty) => {
    const targetDifficulty = nextDifficulty ?? difficulty

    if (targetDifficulty !== difficulty) {
      setDifficulty(targetDifficulty)
    }

    if (hideTimeoutRef.current !== null) {
      window.clearTimeout(hideTimeoutRef.current)
      hideTimeoutRef.current = null
    }

    if (timerRef.current !== null) {
      window.clearInterval(timerRef.current)
      timerRef.current = null
    }

    setCards(createDeck(targetDifficulty))
    setSelectedCards([])
    setMoves(0)
    setElapsedMs(0)
    setIsLocked(false)
    setIsComplete(false)
    setLastMismatch(null)
    setIsTimerRunning(false)
    startTimestampRef.current = null
    hasPlayedStartSoundRef.current = false
    playGameStartSound()
    hasPlayedStartSoundRef.current = true
  }

  const updateHighscores = (movesCount: number, timeMs: number, finishedDifficulty: MemoryDifficulty) => {
    setHighscores((previous) => {
      const next: MemoryHighscores = {
        easy: { ...previous.easy },
        medium: { ...previous.medium },
        hard: { ...previous.hard },
      }

      const entry = next[finishedDifficulty]
      let hasChanged = false

      if (entry.bestMoves === null || movesCount < entry.bestMoves) {
        entry.bestMoves = movesCount
        hasChanged = true
      }

      if (entry.bestTimeMs === null || timeMs < entry.bestTimeMs) {
        entry.bestTimeMs = timeMs
        hasChanged = true
      }

      if (hasChanged) {
        saveHighscores(next)
        return next
      }

      return previous
    })
  }

  const finishGame = (finalMoves: number) => {
    const finalTime = startTimestampRef.current
      ? performance.now() - startTimestampRef.current
      : elapsedMs
    setElapsedMs(finalTime)
    setIsTimerRunning(false)
    setIsComplete(true)
    startTimestampRef.current = null
    updateHighscores(finalMoves, finalTime, difficulty)
    hasPlayedStartSoundRef.current = false
    playGameCompleteSound()
  }

  const handleCardClick = (cardId: number) => {
    if (isLocked || isComplete) {
      return
    }

    const card = cards.find((item) => item.id === cardId)
    if (!card || card.revealed || card.matched) {
      return
    }

    if (selectedCards.length === 0 && lastMismatch) {
      setLastMismatch(null)
    }

    if (!isTimerRunning) {
      startTimestampRef.current = performance.now()
      setElapsedMs(0)
      setIsTimerRunning(true)
      if (!hasPlayedStartSoundRef.current) {
        playGameStartSound()
        hasPlayedStartSoundRef.current = true
      }
    }

    playCardClickSound()

    const revealedCards = cards.map((item) =>
      item.id === cardId ? { ...item, revealed: true } : item,
    )
    setCards(revealedCards)

    const nextSelected = [...selectedCards, cardId]
    setSelectedCards(nextSelected)

    if (nextSelected.length !== 2) {
      return
    }

    const [firstId, secondId] = nextSelected
    const firstCard = revealedCards.find((item) => item.id === firstId)
    const secondCard = revealedCards.find((item) => item.id === secondId)

    if (!firstCard || !secondCard) {
      setSelectedCards([])
      return
    }

    const nextMoves = moves + 1
    setMoves(nextMoves)

    if (firstCard.symbol === secondCard.symbol) {
      const matchedCards = revealedCards.map((item) =>
        item.id === firstId || item.id === secondId
          ? { ...item, matched: true }
          : item,
      )
      setCards(matchedCards)
      setSelectedCards([])

      const allMatched = matchedCards.every((item) => item.matched)
      if (allMatched) {
        finishGame(nextMoves)
      }

      return
    }

    setIsLocked(true)
    setSelectedCards([])

    if (hideTimeoutRef.current !== null) {
      window.clearTimeout(hideTimeoutRef.current)
    }

    hideTimeoutRef.current = window.setTimeout(() => {
      setCards((currentCards) =>
        currentCards.map((item) =>
          item.id === firstId || item.id === secondId
            ? { ...item, revealed: false }
            : item,
        ),
      )
      setIsLocked(false)
      setLastMismatch({ first: firstId, second: secondId })
    }, HIDE_DELAY_MS)
  }

  const handleUndo = () => {
    if (!lastMismatch || isLocked || isComplete || selectedCards.length > 0) {
      return
    }

    const { first } = lastMismatch
    setLastMismatch(null)
    setMoves((previous) => (previous > 0 ? previous - 1 : 0))
    setIsLocked(false)
    setCards((currentCards) =>
      currentCards.map((card) =>
        card.id === first ? { ...card, revealed: true } : card,
      ),
    )
    setSelectedCards([first])

    if (!isTimerRunning) {
      startTimestampRef.current = performance.now() - elapsedMs
      setIsTimerRunning(true)
    }
  }

  const handleDifficultyChange = (event: ChangeEvent<HTMLSelectElement>) => {
    const nextDifficulty = event.target.value as MemoryDifficulty
    handleNewGame(nextDifficulty)
  }

  return (
    <section className="menu game-page memory-game">
      <div className="menu__top-bar">
        <BrandLogo size={64} wordmarkSize="1.75rem" />
        <button type="button" className="menu__back-button" onClick={() => navigate('/')}>
          Tilbage til menu
        </button>
      </div>
      <header className="menu__header" style={{ marginBottom: '0.5rem' }}>
        <h1>Memory</h1>
        <p>Vend kortene og find alle par hurtigst muligt.</p>
      </header>

      <div className="game-page__grid memory-game__layout">
        <div className="memory-game__content">
          <div
            style={{
              display: 'flex',
              flexWrap: 'wrap',
              gap: '1rem',
              justifyContent: 'space-between',
              rowGap: '1rem',
            }}
          >
            <label style={{ display: 'flex', flexDirection: 'column', gap: '0.5rem', fontWeight: 600 }}>
              Sværhedsgrad
              <select
                value={difficulty}
                onChange={handleDifficultyChange}
                style={{
                  appearance: 'none',
                  backgroundImage: 'linear-gradient(135deg, #1d4ed8, #3b82f6)',
                  border: '1px solid rgba(30, 64, 175, 0.75)',
                  borderRadius: '0.75rem',
                  boxShadow: '0 6px 12px rgba(37, 99, 235, 0.25)',
                  color: '#f8fafc',
                  cursor: 'pointer',
                  fontSize: '1rem',
                  fontWeight: 600,
                  padding: '0.65rem 1rem',
                  maxWidth: '200px',
                  transition: 'box-shadow 0.2s ease, transform 0.2s ease',
                }}
                onFocus={(event) => {
                  event.currentTarget.style.boxShadow = '0 10px 18px rgba(37, 99, 235, 0.35)'
                  event.currentTarget.style.transform = 'translateY(-1px)'
                }}
                onBlur={(event) => {
                  event.currentTarget.style.boxShadow = '0 6px 12px rgba(37, 99, 235, 0.25)'
                  event.currentTarget.style.transform = 'translateY(0)'
                }}
              >
                {Object.entries(difficulties).map(([value, config]) => (
                  <option key={value} value={value}>
                    {config.label}
                  </option>
                ))}
              </select>
            </label>

            <div style={{ display: 'flex', gap: '0.75rem', flexWrap: 'wrap' }}>
              <button
                type="button"
                onClick={() => handleNewGame()}
                style={{
                  background: '#312e81',
                  border: 'none',
                  borderRadius: '999px',
                  color: '#fff',
                  cursor: 'pointer',
                  fontWeight: 600,
                  padding: '0.65rem 1.5rem',
                }}
              >
                Nyt spil
              </button>
              <button
                type="button"
                onClick={handleUndo}
                disabled={!lastMismatch || isLocked || isComplete || selectedCards.length > 0}
                style={{
                  background: '#64748b',
                  border: 'none',
                  borderRadius: '999px',
                  color: '#fff',
                  cursor:
                    !lastMismatch || isLocked || isComplete || selectedCards.length > 0
                      ? 'not-allowed'
                      : 'pointer',
                  fontWeight: 600,
                  opacity:
                    !lastMismatch || isLocked || isComplete || selectedCards.length > 0 ? 0.5 : 1,
                  padding: '0.65rem 1.5rem',
                  transition: 'opacity 0.2s ease',
                }}
              >
                Fortryd sidste træk
              </button>
            </div>
          </div>

          <div
            style={{
              display: 'flex',
              flexWrap: 'wrap',
              gap: '1.5rem',
              fontSize: '1.05rem',
            }}
          >
            <div>
              <strong style={{ display: 'block', marginBottom: '0.35rem' }}>Træk</strong>
              {moves}
            </div>
            <div>
              <strong style={{ display: 'block', marginBottom: '0.35rem' }}>Tid</strong>
              {formatSeconds(elapsedMs)} s
            </div>
            <div>
              <strong style={{ display: 'block', marginBottom: '0.35rem' }}>Match status</strong>
              {cards.filter((card) => card.matched).length} / {cards.length}
            </div>
          </div>

          {isComplete && (
            <div
              style={{
                background: 'rgba(34, 197, 94, 0.15)',
                borderRadius: '1rem',
                color: '#047857',
                padding: '1rem 1.25rem',
              }}
            >
              <strong style={{ display: 'block', marginBottom: '0.35rem' }}>Godt klaret!</strong>
              Du fandt alle par på {moves} træk og {formatSeconds(elapsedMs)} sekunder.
            </div>
          )}

          <div
            style={{
              display: 'grid',
              gap: '0.75rem',
              gridTemplateColumns,
              justifyItems: 'stretch',
              margin: '0 auto',
              maxWidth: 'min(640px, 100%)',
            }}
          >
            {cards.map((card) => {
          const isShowing = card.revealed || card.matched
          const ariaLabel = card.matched
            ? `Kort, matchet, ${card.symbol}`
            : card.revealed
              ? `Kort, vist, ${card.symbol}`
              : 'Kort, skjult'

          return (
            <button
              key={card.id}
              type="button"
              onClick={() => handleCardClick(card.id)}
              disabled={card.matched || card.revealed || isLocked}
              aria-label={ariaLabel}
              style={{
                alignItems: 'center',
                aspectRatio: '1 / 1',
                background: isShowing ? '#4f46e5' : 'rgba(79, 70, 229, 0.12)',
                border: '1px solid rgba(79, 70, 229, 0.3)',
                borderRadius: '0.9rem',
                color: isShowing ? '#fff' : '#312e81',
                cursor: card.matched || card.revealed || isLocked ? 'not-allowed' : 'pointer',
                display: 'flex',
                fontSize: 'clamp(1.4rem, 4vw, 2.2rem)',
                fontWeight: 600,
                justifyContent: 'center',
                minHeight: '64px',
                minWidth: '44px',
                outlineOffset: 4,
                transition: 'transform 0.2s ease, background 0.2s ease, color 0.2s ease',
              }}
            >
              <span aria-hidden="true">{isShowing ? card.symbol : '❓'}</span>
            </button>
          )
        })}
          </div>
        </div>

        <aside className="game-scoreboard">
          <h2 className="game-scoreboard__title">Scoreboard</h2>
          <dl className="game-scoreboard__rows">
            <div className="game-scoreboard__row">
              <dt>Færreste træk</dt>
              <dd>{currentHighscore.bestMoves !== null ? currentHighscore.bestMoves : '–'}</dd>
            </div>
            <div className="game-scoreboard__row">
              <dt>Hurtigste tid</dt>
              <dd>
                {currentHighscore.bestTimeMs !== null
                  ? `${formatSeconds(currentHighscore.bestTimeMs)} s`
                  : '–'}
              </dd>
            </div>
          </dl>
          <p className="game-scoreboard__footnote">
            Resultaterne gemmes pr. sværhedsgrad på denne enhed.
          </p>
        </aside>
      </div>
    </section>
  )
}<|MERGE_RESOLUTION|>--- conflicted
+++ resolved
@@ -167,44 +167,6 @@
   )
 
   const playCardClickSound = useCallback(() => {
-<<<<<<< HEAD
-    const context = getAudioContext()
-    if (!context) {
-      return
-    }
-
-    if (context.state === 'suspended') {
-      void context.resume().catch(() => {})
-    }
-
-    const duration = 0.12
-    const now = context.currentTime
-    const sampleRate = context.sampleRate
-    const frameCount = Math.max(1, Math.ceil(sampleRate * duration))
-    const buffer = context.createBuffer(1, frameCount, sampleRate)
-    const data = buffer.getChannelData(0)
-
-    for (let index = 0; index < frameCount; index += 1) {
-      const fade = 1 - index / frameCount
-      const envelope = fade * fade * fade
-      data[index] = (Math.random() * 2 - 1) * envelope
-    }
-
-    const source = context.createBufferSource()
-    source.buffer = buffer
-
-    const gain = context.createGain()
-    gain.gain.setValueAtTime(0.0001, now)
-    gain.gain.linearRampToValueAtTime(0.35, now + 0.01)
-    gain.gain.exponentialRampToValueAtTime(0.0001, now + duration)
-
-    source.connect(gain)
-    gain.connect(context.destination)
-
-    source.start(now)
-    source.stop(now + duration + 0.05)
-  }, [getAudioContext])
-=======
     playTone({
       type: 'sine',
       startFrequency: 520,
@@ -213,7 +175,6 @@
       volume: 0.25,
     })
   }, [playTone])
->>>>>>> 2bc1827b
 
   const playGameStartSound = useCallback(() => {
     playTone({
