--- conflicted
+++ resolved
@@ -2,145 +2,6 @@
 import { Link } from 'react-router-dom'
 import BrandLogo from '../components/BrandLogo'
 
-<<<<<<< HEAD
-interface FeatureLink {
-  id: string
-  label: string
-  description: string
-  to: string
-}
-
-interface FeatureCard {
-  id: string
-  title: string
-  description: string
-  to: string
-  ctaLabel: string
-  links: FeatureLink[]
-  icon: JSX.Element
-}
-
-const featureCards: FeatureCard[] = [
-  {
-    id: 'cognitive-games',
-    title: 'Kognitive spil',
-    description:
-      'Træn hukommelse, fokus og tempo gennem spil udviklet til at holde hjernen skarp.',
-    to: '/memory',
-    ctaLabel: 'Udforsk kognitive spil',
-    icon: (
-      <svg viewBox="0 0 48 48" aria-hidden="true" focusable="false">
-        <path
-          d="M24 8c6.628 0 12 5.373 12 12 0 2.004-.483 3.894-1.337 5.556-.688 1.368-.773 3.015-.294 4.467l.195.593c.557 1.696-.388 3.518-2.084 4.075-1.16.381-2.418.089-3.247-.702l-.44-.419c-1.525-1.455-3.892-1.455-5.417 0-.758.724-1.781 1.172-2.923 1.172-1.146 0-2.172-.451-2.932-1.181-1.517-1.463-3.873-1.463-5.39 0-.664.64-1.553.963-2.48.878-1.805-.166-3.12-1.786-2.954-3.591l.052-.556c.138-1.476-.209-2.953-.984-4.213C9.406 23.741 8.5 21.02 8.5 18.14 8.5 11.513 13.872 6.14 20.5 6.14c1.25 0 2.457.209 3.58.595.358.124.75.124 1.108 0C26.31 6.35 27.517 6.14 28.767 6.14 35.395 6.14 40.767 11.513 40.767 18.14c0 2.44-.636 4.736-1.75 6.73-.932 1.688-1.265 3.648-.941 5.545l.096.548c.284 1.619-.802 3.159-2.42 3.443-1.152.202-2.312-.26-3.04-1.178l-.444-.557c-1.275-1.6-3.688-1.6-4.963 0-.694.87-1.74 1.377-2.855 1.377-1.114 0-2.158-.507-2.851-1.377-1.272-1.599-3.681-1.599-4.953 0-.732.918-1.894 1.38-3.047 1.178-1.618-.284-2.704-1.824-2.42-3.443l.096-.548c.324-1.897-.01-3.857-.941-5.545C7.365 22.875 6.73 20.579 6.73 18.14 6.73 10.27 13 4 20.87 4c1.4 0 2.765.213 4.048.603.36.114.743.114 1.103 0C27.302 4.213 28.667 4 30.067 4 37.937 4 44.207 10.27 44.207 18.14c0 2.878-.906 5.6-2.517 7.942-.775 1.259-1.122 2.737-.984 4.213l.052.556c.166 1.805-1.149 3.425-2.954 3.591-.927.085-1.816-.238-2.48-.878-1.517-1.463-3.873-1.463-5.39 0-.76.73-1.786 1.181-2.932 1.181-1.142 0-2.165-.448-2.923-1.172-1.525-1.455-3.892-1.455-5.417 0l-.44.419c-.83.791-2.088 1.083-3.248.702-1.696-.557-2.641-2.379-2.084-4.075l.195-.593c.479-1.452.394-3.099-.294-4.467C12.483 23.894 12 22.004 12 20c0-6.627 5.373-12 12-12Z"
-          fill="url(#brainGradient)"
-          fillRule="evenodd"
-          clipRule="evenodd"
-        />
-        <defs>
-          <linearGradient id="brainGradient" x1="10" y1="10" x2="38" y2="38" gradientUnits="userSpaceOnUse">
-            <stop stopColor="#6366F1" />
-            <stop offset="1" stopColor="#8B5CF6" />
-          </linearGradient>
-        </defs>
-      </svg>
-    ),
-    links: [
-      {
-        id: 'reaction-test',
-        label: 'Reaktionstest',
-        description: 'Mål hvor hurtigt du reagerer, og jag din bedste tid.',
-        to: '/reaction-test',
-      },
-      {
-        id: 'memory',
-        label: 'Memory',
-        description: 'Find alle par på tid og vælg sværhedsgrad.',
-        to: '/memory',
-      },
-      {
-        id: 'sorting',
-        label: 'Sorteringsspillet',
-        description: 'Hold tempoet højt og sorter figurerne korrekt.',
-        to: '/sorting',
-      },
-      {
-        id: 'odd-one-out',
-        label: 'Odd One Out',
-        description: 'Spot symbolet der skiller sig ud, før tiden løber ud.',
-        to: '/odd-one-out',
-      },
-      {
-        id: 'puzzle-blox',
-        label: 'Puzzle Blox',
-        description: 'Genskab målfiguren ved at planlægge dine træk.',
-        to: '/puzzle-blox',
-      },
-    ],
-  },
-  {
-    id: 'meditation',
-    title: 'Meditation & vejrtrækning',
-    description: 'Find roen med guidede åndedrætsøvelser og mindfulde sessions.',
-    to: '/meditation/box-breathing',
-    ctaLabel: 'Start Box Breathing',
-    icon: (
-      <svg viewBox="0 0 48 48" aria-hidden="true" focusable="false">
-        <path
-          d="M24 6c9.941 0 18 8.059 18 18s-8.059 18-18 18S6 33.941 6 24 14.059 6 24 6Zm0 4c-7.732 0-14 6.268-14 14s6.268 14 14 14 14-6.268 14-14S31.732 10 24 10Zm0 4.5c1.105 0 2 .895 2 2v2.306a4 4 0 0 1 2.429 1.429l1.657 2.209a2 2 0 1 1-3.214 2.357l-1.657-2.209a.5.5 0 0 0-.408-.198H22c-.276 0-.5.224-.5.5v1.064a2.5 2.5 0 1 1-2.5 0v-1.064A4.5 4.5 0 0 1 23 16.882V16.5c0-1.105.895-2 2-2Z"
-          fill="url(#breathGradient)"
-        />
-        <defs>
-          <linearGradient id="breathGradient" x1="12" y1="12" x2="36" y2="36" gradientUnits="userSpaceOnUse">
-            <stop stopColor="#38BDF8" />
-            <stop offset="1" stopColor="#22D3EE" />
-          </linearGradient>
-        </defs>
-      </svg>
-    ),
-    links: [
-      {
-        id: 'meditation-hub',
-        label: 'Meditationshub',
-        description: 'Vælg mellem flere guidede sessioner og musikalske flows.',
-        to: '/meditation',
-      },
-      {
-        id: 'yoga-candle',
-        label: 'Yoga Candle',
-        description: 'Følg flammen og find din rytme i en stille fokusøvelse.',
-        to: '/meditation/yoga-candle',
-      },
-    ],
-  },
-  {
-    id: 'routines',
-    title: 'Rutiner & vaner',
-    description: 'Skab sunde hverdagsvaner med guidede routines og daglige check-ins.',
-    to: '/rutines',
-    ctaLabel: 'Byg din rutine',
-    icon: (
-      <svg viewBox="0 0 48 48" aria-hidden="true" focusable="false">
-        <path
-          d="M34 6a2 2 0 0 1 2 2v2h4a2 2 0 0 1 2 2v26a2 2 0 0 1-2 2H8a2 2 0 0 1-2-2V12a2 2 0 0 1 2-2h4V8a2 2 0 1 1 4 0v2h14V8a2 2 0 1 1 4 0v2h4V8a2 2 0 0 1 2-2ZM10 18v4h4v-4h-4Zm8 0v4h4v-4h-4Zm8 0v4h4v-4h-4Zm8 0v4h4v-4h-4ZM10 26v4h4v-4h-4Zm8 0v4h4v-4h-4Zm8 0v4h4v-4h-4Zm8 0v4h4v-4h-4ZM10 34v4h4v-4h-4Zm8 0v4h4v-4h-4Zm8 0v4h4v-4h-4Z"
-          fill="url(#routineGradient)"
-        />
-        <defs>
-          <linearGradient id="routineGradient" x1="12" y1="12" x2="36" y2="36" gradientUnits="userSpaceOnUse">
-            <stop stopColor="#34D399" />
-            <stop offset="1" stopColor="#22C55E" />
-          </linearGradient>
-        </defs>
-      </svg>
-    ),
-    links: [
-      {
-        id: 'focus-routine',
-        label: 'Fokus-rutinen',
-        description: 'Guidede trin til at skabe et fokuseret arbejdsflow.',
-        to: '/rutines',
-      },
-    ],
-=======
 type SectionLink = {
   to: string
   label: string
@@ -189,7 +50,6 @@
       'Byg holdbare vaner med daglige fokusområder og inspiration til dine egne rutiner.',
     cta: { to: '/rutines', label: 'Åbn rutinebygger' },
     icon: '🗓️',
->>>>>>> 36388f05
   },
 ]
 
@@ -205,35 +65,6 @@
           wordmarkText="Fokus 2.0"
           style={{ marginBottom: '0.5rem' }}
         />
-<<<<<<< HEAD
-        <p>Alt, du behøver for mental klarhed samlet ét sted.</p>
-      </header>
-
-      <section className="menu__grid">
-        {featureCards.map((feature) => (
-          <article key={feature.id} className="menu__card menu__card--feature">
-            <div className="menu__card-head">
-              <span className="menu__card-icon">{feature.icon}</span>
-              <div>
-                <h2>{feature.title}</h2>
-                <p>{feature.description}</p>
-              </div>
-            </div>
-
-            <ul className="menu__card-list">
-              {feature.links.map((link) => (
-                <li key={link.id} className="menu__card-list-item">
-                  <Link to={link.to} className="menu__card-link">
-                    <span className="menu__card-link-label">{link.label}</span>
-                    <span className="menu__card-link-description">{link.description}</span>
-                  </Link>
-                </li>
-              ))}
-            </ul>
-
-            <Link to={feature.to} className="menu__primary-button">
-              {feature.ctaLabel}
-=======
         <p>Everything you need for mental clarity.</p>
       </header>
 
@@ -258,7 +89,6 @@
             )}
             <Link to={section.cta.to} className="menu__primary-button">
               {section.cta.label}
->>>>>>> 36388f05
             </Link>
           </article>
         ))}
